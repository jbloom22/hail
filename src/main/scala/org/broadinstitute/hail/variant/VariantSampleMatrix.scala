--- conflicted
+++ resolved
@@ -110,7 +110,7 @@
     (implicit uct: ClassTag[U]): VariantSampleMatrix[U] = {
     val localSamplesBc = sparkContext.broadcast(localSamples)
     copy(rdd =
-      rdd.mapPartitions[(Variant, AnnotationData, Iterable[U])] { it: Iterator[(Variant, AnnotationData, Iterable[T])] =>
+      rdd.mapPartitions[(Variant, Annotations, Iterable[U])] { it: Iterator[(Variant, Annotations, Iterable[T])] =>
         it.map { case (v, va, gs) =>
           val f2 = f(v, va)
           (v, va, localSamplesBc.value.toIterable.lazyMapWith(gs, f2))
@@ -232,7 +232,7 @@
     zeroBuffer.get(zeroArray)
 
     rdd
-      .mapPartitions { (it: Iterator[(Variant, AnnotationData, Iterable[T])]) =>
+      .mapPartitions { (it: Iterator[(Variant, Annotations, Iterable[T])]) =>
         val serializer = SparkEnv.get.serializer.newInstance()
         it.map { case (v, va, gs) =>
           val zeroValue = serializer.deserialize[U](ByteBuffer.wrap(zeroArray))
@@ -340,7 +340,6 @@
     // FIXME write annotations: va
 
     vds.rdd
-<<<<<<< HEAD
       .mapPartitions { iter =>
         val serializer = SparkEnv.get.serializer.newInstance()
         iter.map {
@@ -348,9 +347,6 @@
             (v, serializer.serialize(va).array(), gs.toGenotypeStream(v, compress))
         }
       }
-=======
-      .map { case (v, va, gs) => (v, va.toArrays(), gs.toGenotypeStream(v, compress)) }
->>>>>>> 5a3981ee
       .toDF()
       .write.parquet(dirname + "/rdd.parquet")
     // .saveAsParquetFile(dirname + "/rdd.parquet")
