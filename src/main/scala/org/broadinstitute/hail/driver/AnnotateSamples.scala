package org.broadinstitute.hail.driver

<<<<<<< HEAD
import org.broadinstitute.hail.Utils._

object AnnotateSamples extends Command {

  def newOptions: Options = throw new UnsupportedOperationException

=======
object AnnotateSamples extends SuperCommand {
>>>>>>> 29443d36
  def name = "annotatesamples"

  def description = "Annotate samples in current dataset"

  register(AnnotateSamplesExpr)
  register(AnnotateSamplesTSV)
}<|MERGE_RESOLUTION|>--- conflicted
+++ resolved
@@ -1,15 +1,6 @@
 package org.broadinstitute.hail.driver
 
-<<<<<<< HEAD
-import org.broadinstitute.hail.Utils._
-
-object AnnotateSamples extends Command {
-
-  def newOptions: Options = throw new UnsupportedOperationException
-
-=======
 object AnnotateSamples extends SuperCommand {
->>>>>>> 29443d36
   def name = "annotatesamples"
 
   def description = "Annotate samples in current dataset"
