--- conflicted
+++ resolved
@@ -34,11 +34,7 @@
         sumXY += 2 * y(row)
       case None =>
         missingRows += row
-<<<<<<< HEAD
-      case _ => throw new IllegalArgumentException(s"Genotype value ${g.call.map(_.gt).get} must be 0, 1, or 2.")
-=======
       case _ => throw new IllegalArgumentException("Genotype value " + g.gt.get + " must be 0, 1, or 2.")
->>>>>>> c0e6cd97
     }
     this
   }
